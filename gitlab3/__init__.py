--- conflicted
+++ resolved
@@ -108,11 +108,7 @@
     for obj in objects:
         match = True
         # Match all supplied parameters
-<<<<<<< HEAD
-        for param, val in list(kwargs.items()):
-=======
         for param, val in kwargs.items():
->>>>>>> 4b5dc07c
             if not getattr(obj, param) == val:
                 match = False
                 break
@@ -325,11 +321,7 @@
             pass
         if self._convert_dates_enabled:
             self._convert_dates(json_data)
-<<<<<<< HEAD
-        for key, val in list(json_data.items()):
-=======
         for key, val in json_data.items():
->>>>>>> 4b5dc07c
             setattr(self, key, val)
         self._parent = parent
         self._data_keys = list(json_data.keys())
@@ -351,11 +343,7 @@
             for item in data:
                 self._convert_dates(item)
             return
-<<<<<<< HEAD
-        for key, val in list(data.items()):
-=======
         for key, val in data.items():
->>>>>>> 4b5dc07c
             if type(val) == dict:
                 self._convert_dates(val)
             if self._date_fields.get(key) and val:
@@ -463,11 +451,7 @@
             raise exceptions.ConnectionError(msg)
         self._check_status_code(r.status_code, url, data)
         try:
-<<<<<<< HEAD
-            return json.loads(r.content.decode())
-=======
             return json.loads(r.content.decode('utf8'))
->>>>>>> 4b5dc07c
         except ValueError:  # XXX: assume we're returning plain text
             return r.content
 
